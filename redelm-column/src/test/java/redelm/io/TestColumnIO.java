/**
 * Copyright 2012 Twitter, Inc.
 *
 * Licensed under the Apache License, Version 2.0 (the "License");
 * you may not use this file except in compliance with the License.
 * You may obtain a copy of the License at
 *
 * http://www.apache.org/licenses/LICENSE-2.0
 *
 * Unless required by applicable law or agreed to in writing, software
 * distributed under the License is distributed on an "AS IS" BASIS,
 * WITHOUT WARRANTIES OR CONDITIONS OF ANY KIND, either express or implied.
 * See the License for the specific language governing permissions and
 * limitations under the License.
 */
package redelm.io;

import static org.junit.Assert.assertEquals;
import static redelm.data.simple.example.Paper.pr1;
import static redelm.data.simple.example.Paper.pr2;
import static redelm.data.simple.example.Paper.r1;
import static redelm.data.simple.example.Paper.r2;
import static redelm.data.simple.example.Paper.schema;
import static redelm.data.simple.example.Paper.schema2;

import java.io.DataOutput;
import java.io.IOException;
import java.util.ArrayDeque;
import java.util.ArrayList;
import java.util.Arrays;
import java.util.Deque;
import java.util.List;

import org.junit.Test;

import redelm.column.ColumnDescriptor;
import redelm.column.ColumnReader;
import redelm.column.ColumnWriter;
import redelm.column.ColumnsStore;
import redelm.column.mem.MemColumnsStore;
import redelm.data.Group;
import redelm.data.GroupRecordConsumer;
import redelm.data.GroupWriter;
import redelm.data.simple.SimpleGroupFactory;
import redelm.schema.MessageType;

public class TestColumnIO {
  private static final String schemaString =
      "message Document {\n"
    + "  required int64 DocId;\n"
    + "  optional group Links {\n"
    + "    repeated int64 Backward;\n"
    + "    repeated int64 Forward;\n"
    + "  }\n"
    + "  repeated group Name {\n"
    + "    repeated group Language {\n"
    + "      required string Code;\n"
    + "      optional string Country;\n"
    + "    }\n"
    + "    optional string Url;\n"
    + "  }\n"
    + "}\n";

  int[][] expectedFSA = new int[][] {
      { 1 },      // 0: DocId
      { 2, 1 },   // 1: Links.Backward
      { 3, 2 },   // 2: Links.Forward
      { 4, 4, 4 },// 3: Name.Language.Code
      { 5, 5, 3 },// 4: Name.Language.Country
      { 6, 3 }    // 5: Name.Url
  };

  int[][] expectedFSA2 = new int[][] {
      { 1 },      // 0: DocId
      { 2, 1, 1 },// 1: Name.Language.Country
  };

  public static final String[] expectedEventsForR1 = {
      "startMessage()",
       "startField(DocId, 0)",
        "addLong(10)",
       "endField(DocId, 0)",
       "startField(Links, 1)",
        "startGroup()",
         "startField(Forward, 1)",
          "addLong(20)",
          "addLong(40)",
          "addLong(60)",
         "endField(Forward, 1)",
        "endGroup()",
       "endField(Links, 1)",
       "startField(Name, 2)",
        "startGroup()",
         "startField(Language, 0)",
          "startGroup()",
           "startField(Code, 0)",
            "addString(en-us)",
           "endField(Code, 0)",
           "startField(Country, 1)",
            "addString(us)",
           "endField(Country, 1)",
          "endGroup()",
          "startGroup()",
           "startField(Code, 0)",
            "addString(en)",
           "endField(Code, 0)",
          "endGroup()",
         "endField(Language, 0)",
         "startField(Url, 1)",
          "addString(http://A)",
         "endField(Url, 1)",
        "endGroup()",
        "startGroup()",
         "startField(Url, 1)",
          "addString(http://B)",
         "endField(Url, 1)",
        "endGroup()",
        "startGroup()",
         "startField(Language, 0)",
          "startGroup()",
           "startField(Code, 0)",
            "addString(en-gb)",
           "endField(Code, 0)",
           "startField(Country, 1)",
            "addString(gb)",
           "endField(Country, 1)",
          "endGroup()",
         "endField(Language, 0)",
        "endGroup()",
       "endField(Name, 2)",
      "endMessage()"
      };

  @Test
  public void testSchema() {
    assertEquals(schemaString, schema.toString());
  }

  @Test
  public void testColumnIO() {
    System.out.println(schema);
    System.out.println("r1");
    System.out.println(r1);
    System.out.println("r2");
    System.out.println(r2);

    ColumnsStore columns = new MemColumnsStore(1024, schema);

    ColumnIOFactory columnIOFactory = new ColumnIOFactory(true);
    {
      MessageColumnIO columnIO = columnIOFactory.getColumnIO(schema);
      System.out.println(columnIO);
      GroupWriter groupWriter = new GroupWriter(columnIO.getRecordWriter(columns), schema);
      groupWriter.write(r1);
      groupWriter.write(r2);
      System.out.println(columns);
      System.out.println("=========");
      columns.flip();
<<<<<<< HEAD
      RecordReaderImplementation<Group> recordReader = getRecordReader(columnIO, schema, columns);
=======
      RecordReader<Group> recordReader = getRecordReader(columnIO, schema, columns);
>>>>>>> 78cff39a

      validateFSA(expectedFSA, columnIO, recordReader);

      List<Group> records = new ArrayList<Group>();
      read(recordReader, schema, records);
      read(recordReader, schema, records);

      int i = 0;
      for (Group record : records) {
        System.out.println("r" + (++i));
        System.out.println(record);
      }

      assertEquals("deserialization does not display the same result", r1.toString(), records.get(0).toString());
      assertEquals("deserialization does not display the same result", r2.toString(), records.get(1).toString());
    }
    {
      columns.flip();

      MessageColumnIO columnIO2 = columnIOFactory.getColumnIO(schema2);


      List<Group> records = new ArrayList<Group>();
<<<<<<< HEAD
      RecordReaderImplementation<Group> recordReader = getRecordReader(columnIO2, schema2, columns);
=======
      RecordReader<Group> recordReader = getRecordReader(columnIO2, schema2, columns);
>>>>>>> 78cff39a

      validateFSA(expectedFSA2, columnIO2, recordReader);

      read(recordReader, schema2, records);
      read(recordReader, schema2, records);

      int i = 0;
      for (Group record : records) {
        System.out.println("r" + (++i));
        System.out.println(record);
      }
      assertEquals("deserialization does not display the expected result", pr1.toString(), records.get(0).toString());
      assertEquals("deserialization does not display the expected result", pr2.toString(), records.get(1).toString());
    }
  }

<<<<<<< HEAD
  private RecordReaderImplementation<Group> getRecordReader(MessageColumnIO columnIO, MessageType schema, ColumnsStore columns) {
    RecordMaterializer<Group> recordConsumer = new GroupRecordConsumer(new SimpleGroupFactory(schema));
    return (RecordReaderImplementation<Group>)columnIO.getRecordReader(columns, recordConsumer);
  }

  private void validateFSA(int[][] expectedFSA, MessageColumnIO columnIO, RecordReaderImplementation<?> recordReader) {
=======
  private RecordReader<Group> getRecordReader(MessageColumnIO columnIO, MessageType schema, ColumnsStore columns) {
    RecordMaterializer<Group> recordConsumer = new GroupRecordConsumer(new SimpleGroupFactory(schema));
    return columnIO.getRecordReader(columns, recordConsumer);
  }

  private void validateFSA(int[][] expectedFSA, MessageColumnIO columnIO, RecordReader<?> recordReader) {
>>>>>>> 78cff39a
    System.out.println("FSA: ----");
    List<PrimitiveColumnIO> leaves = columnIO.getLeaves();
    for (int i = 0; i < leaves.size(); ++i) {
      PrimitiveColumnIO primitiveColumnIO = leaves.get(i);
      System.out.println(Arrays.toString(primitiveColumnIO.getFieldPath()));
      for (int r = 0; r < expectedFSA[i].length; r++) {
        int next = expectedFSA[i][r];
        System.out.println(" "+r+" -> "+ (next==leaves.size() ? "end" : Arrays.toString(leaves.get(next).getFieldPath()))+": "+recordReader.getNextLevel(i, r));
        assertEquals(Arrays.toString(primitiveColumnIO.getFieldPath())+": "+r+" -> ", next, recordReader.getNextReader(i, r));
      }
    }
    System.out.println("----");
  }

  @Test
  public void testPushParser() {
    ColumnsStore columns = new MemColumnsStore(1024, schema);
    MessageColumnIO columnIO = new ColumnIOFactory().getColumnIO(schema);
    new GroupWriter(columnIO.getRecordWriter(columns), schema).write(r1);
    columns.flip();

<<<<<<< HEAD
=======
    String[] expected = {
    "startMessage()",
     "startField(DocId, 0)",
      "addLong(10)",
     "endField(DocId, 0)",
     "startField(Links, 1)",
      "startGroup()",
       "startField(Forward, 1)",
        "addLong(20)",
        "addLong(40)",
        "addLong(60)",
       "endField(Forward, 1)",
      "endGroup()",
     "endField(Links, 1)",
     "startField(Name, 2)",
      "startGroup()",
       "startField(Language, 0)",
        "startGroup()",
         "startField(Code, 0)",
          "addString(en-us)",
         "endField(Code, 0)",
         "startField(Country, 1)",
          "addString(us)",
         "endField(Country, 1)",
        "endGroup()",
        "startGroup()",
         "startField(Code, 0)",
          "addString(en)",
         "endField(Code, 0)",
        "endGroup()",
       "endField(Language, 0)",
       "startField(Url, 1)",
        "addString(http://A)",
       "endField(Url, 1)",
      "endGroup()",
      "startGroup()",
       "startField(Url, 1)",
        "addString(http://B)",
       "endField(Url, 1)",
      "endGroup()",
      "startGroup()",
       "startField(Language, 0)",
        "startGroup()",
         "startField(Code, 0)",
          "addString(en-gb)",
         "endField(Code, 0)",
         "startField(Country, 1)",
          "addString(gb)",
         "endField(Country, 1)",
        "endGroup()",
       "endField(Language, 0)",
      "endGroup()",
     "endField(Name, 2)",
    "endMessage()"
    };
>>>>>>> 78cff39a
    final Deque<String> expectations = new ArrayDeque<String>();
    for (String string : expectedEventsForR1) {
      expectations.add(string);
    }
<<<<<<< HEAD

    RecordReader<Void> recordReader = columnIO.getRecordReader(columns, new ExpectationValidatingRecordConsumer(expectations));
=======
    RecordReader<Void> recordReader = columnIO.getRecordReader(columns, new RecordMaterializer<Void>() {

      int count = 0;
      private void validate(String got) {
        assertEquals("event #"+count, expectations.pop(), got);
        ++count;
      }

      @Override
      public void startMessage() {
        validate("startMessage()");
      }

      @Override
      public void startGroup() {
        validate("startGroup()");
      }

      @Override
      public void startField(String field, int index) {
        validate("startField("+field+", "+index+")");
      }

      @Override
      public void endMessage() {
        validate("endMessage()");
      }

      @Override
      public void endGroup() {
        validate("endGroup()");
      }

      @Override
      public void endField(String field, int index) {
        validate("endField("+field+", "+index+")");
      }

      @Override
      public void addString(String value) {
        validate("addString("+value+")");
      }

      @Override
      public void addInteger(int value) {
        validate("addInt("+value+")");
      }

      @Override
      public void addLong(long value) {
        validate("addLong("+value+")");
      }

      @Override
      public void addBoolean(boolean value) {
        validate("addBoolean("+value+")");
      }

      @Override
      public void addBinary(byte[] value) {
        validate("addBinary("+new BigInteger(value).toString(16)+")");
      }

      @Override
      public void addFloat(float value) {
        validate("addFloat("+value+")");
      }

      @Override
      public void addDouble(double value) {
        validate("addDouble("+value+")");
      }

      @Override
      public Void getCurrentRecord() {
        return null;
      }
    });
>>>>>>> 78cff39a
    recordReader.read();

  }

<<<<<<< HEAD

=======
>>>>>>> 78cff39a
  public void read(RecordReader<Group> recordReader, MessageType schema, List<Group> records) {
    records.add(recordReader.read());
  }

  @Test
  public void testGroupWriter() {
    List<Group> result = new ArrayList<Group>();
<<<<<<< HEAD
=======

>>>>>>> 78cff39a
    GroupRecordConsumer groupConsumer = new GroupRecordConsumer(new SimpleGroupFactory(schema));
    GroupWriter groupWriter = new GroupWriter(new RecordConsumerLoggingWrapper(groupConsumer), schema);
    groupWriter.write(r1);
    result.add(groupConsumer.getCurrentRecord());
    groupWriter.write(r2);
    result.add(groupConsumer.getCurrentRecord());
    assertEquals("deserialization does not display the expected result", result.get(0).toString(), r1.toString());
    assertEquals("deserialization does not display the expected result", result.get(1).toString(), r2.toString());
  }

  @Test
  public void testWriteWithGroupWriter() {

    final String[] expected = {
        "[DocId]: 10, r:0, d:0",
        "[Links, Backward]: null, r:0, d:1",
        "[Links, Forward]: 20, r:0, d:2",
        "[Links, Forward]: 40, r:1, d:2",
        "[Links, Forward]: 60, r:1, d:2",
        "[Name, Language, Code]: en-us, r:0, d:2",
        "[Name, Language, Country]: us, r:0, d:3",
        "[Name, Language, Code]: en, r:2, d:2",
        "[Name, Language, Country]: null, r:2, d:2",
        "[Name, Url]: http://A, r:0, d:2",
        "[Name, Language, Code]: null, r:1, d:1",
        "[Name, Language, Country]: null, r:1, d:1",
        "[Name, Url]: http://B, r:1, d:2",
        "[Name, Language, Code]: en-gb, r:1, d:2",
        "[Name, Language, Country]: gb, r:1, d:3",
        "[Name, Url]: null, r:1, d:1",
        "[DocId]: 20, r:0, d:0",
        "[Links, Backward]: 10, r:0, d:2",
        "[Links, Backward]: 30, r:1, d:2",
        "[Links, Forward]: 80, r:0, d:2",
        "[Name, Language, Code]: null, r:0, d:1",
        "[Name, Language, Country]: null, r:0, d:1",
        "[Name, Url]: http://C, r:0, d:2"
    };


    ColumnsStore columns = new ColumnsStore() {

      int counter = 0;

      @Override
      public ColumnWriter getColumnWriter(final ColumnDescriptor path) {
        return new ColumnWriter() {
          private void validate(Object value, int repetitionLevel,
              int definitionLevel) {
            String actual = Arrays.toString(path.getPath())+": "+value+", r:"+repetitionLevel+", d:"+definitionLevel;
            assertEquals("event #" + counter, expected[counter], actual);
            ++ counter;
          }

          @Override
          public void writeNull(int repetitionLevel, int definitionLevel) {
            validate(null, repetitionLevel, definitionLevel);
          }

          @Override
          public void write(byte[] value, int repetitionLevel, int definitionLevel) {
            validate(value, repetitionLevel, definitionLevel);
          }

          @Override
          public void write(boolean value, int repetitionLevel, int definitionLevel) {
            validate(value, repetitionLevel, definitionLevel);
          }

          @Override
          public void write(String value, int repetitionLevel, int definitionLevel) {
            validate(value, repetitionLevel, definitionLevel);
          }

          @Override
          public void write(int value, int repetitionLevel, int definitionLevel) {
            validate(value, repetitionLevel, definitionLevel);
          }

          @Override
          public void write(long value, int repetitionLevel, int definitionLevel) {
            validate(value, repetitionLevel, definitionLevel);
          }

          @Override
          public void write(float value, int repetitionLevel, int definitionLevel) {
            validate(value, repetitionLevel, definitionLevel);
          }

          @Override
          public void write(double value, int repetitionLevel, int definitionLevel) {
            validate(value, repetitionLevel, definitionLevel);
          }

          @Override
          public void writeRepetitionLevelColumn(DataOutput out)
              throws IOException {
            throw new UnsupportedOperationException();
          }

          @Override
          public void writeDefinitionLevelColumn(DataOutput out)
              throws IOException {
            throw new UnsupportedOperationException();
          }

          @Override
          public void writeDataColumn(DataOutput out) throws IOException {
            throw new UnsupportedOperationException();
          }

          @Override
          public void reset() {
            throw new UnsupportedOperationException();
          }

          @Override
          public int getValueCount() {
            throw new UnsupportedOperationException();
          }
        };
      }
      @Override
      public ColumnReader getColumnReader(ColumnDescriptor path) {
        throw new UnsupportedOperationException();
      }
      @Override
      public void flip() {
        throw new UnsupportedOperationException();
      }
    };
    MessageColumnIO columnIO = new ColumnIOFactory().getColumnIO(schema);
    GroupWriter groupWriter = new GroupWriter(columnIO.getRecordWriter(columns), schema);
    groupWriter.write(r1);
    groupWriter.write(r2);
  }
}<|MERGE_RESOLUTION|>--- conflicted
+++ resolved
@@ -156,11 +156,7 @@
       System.out.println(columns);
       System.out.println("=========");
       columns.flip();
-<<<<<<< HEAD
       RecordReaderImplementation<Group> recordReader = getRecordReader(columnIO, schema, columns);
-=======
-      RecordReader<Group> recordReader = getRecordReader(columnIO, schema, columns);
->>>>>>> 78cff39a
 
       validateFSA(expectedFSA, columnIO, recordReader);
 
@@ -184,11 +180,7 @@
 
 
       List<Group> records = new ArrayList<Group>();
-<<<<<<< HEAD
       RecordReaderImplementation<Group> recordReader = getRecordReader(columnIO2, schema2, columns);
-=======
-      RecordReader<Group> recordReader = getRecordReader(columnIO2, schema2, columns);
->>>>>>> 78cff39a
 
       validateFSA(expectedFSA2, columnIO2, recordReader);
 
@@ -205,21 +197,12 @@
     }
   }
 
-<<<<<<< HEAD
   private RecordReaderImplementation<Group> getRecordReader(MessageColumnIO columnIO, MessageType schema, ColumnsStore columns) {
     RecordMaterializer<Group> recordConsumer = new GroupRecordConsumer(new SimpleGroupFactory(schema));
     return (RecordReaderImplementation<Group>)columnIO.getRecordReader(columns, recordConsumer);
   }
 
   private void validateFSA(int[][] expectedFSA, MessageColumnIO columnIO, RecordReaderImplementation<?> recordReader) {
-=======
-  private RecordReader<Group> getRecordReader(MessageColumnIO columnIO, MessageType schema, ColumnsStore columns) {
-    RecordMaterializer<Group> recordConsumer = new GroupRecordConsumer(new SimpleGroupFactory(schema));
-    return columnIO.getRecordReader(columns, recordConsumer);
-  }
-
-  private void validateFSA(int[][] expectedFSA, MessageColumnIO columnIO, RecordReader<?> recordReader) {
->>>>>>> 78cff39a
     System.out.println("FSA: ----");
     List<PrimitiveColumnIO> leaves = columnIO.getLeaves();
     for (int i = 0; i < leaves.size(); ++i) {
@@ -241,159 +224,16 @@
     new GroupWriter(columnIO.getRecordWriter(columns), schema).write(r1);
     columns.flip();
 
-<<<<<<< HEAD
-=======
-    String[] expected = {
-    "startMessage()",
-     "startField(DocId, 0)",
-      "addLong(10)",
-     "endField(DocId, 0)",
-     "startField(Links, 1)",
-      "startGroup()",
-       "startField(Forward, 1)",
-        "addLong(20)",
-        "addLong(40)",
-        "addLong(60)",
-       "endField(Forward, 1)",
-      "endGroup()",
-     "endField(Links, 1)",
-     "startField(Name, 2)",
-      "startGroup()",
-       "startField(Language, 0)",
-        "startGroup()",
-         "startField(Code, 0)",
-          "addString(en-us)",
-         "endField(Code, 0)",
-         "startField(Country, 1)",
-          "addString(us)",
-         "endField(Country, 1)",
-        "endGroup()",
-        "startGroup()",
-         "startField(Code, 0)",
-          "addString(en)",
-         "endField(Code, 0)",
-        "endGroup()",
-       "endField(Language, 0)",
-       "startField(Url, 1)",
-        "addString(http://A)",
-       "endField(Url, 1)",
-      "endGroup()",
-      "startGroup()",
-       "startField(Url, 1)",
-        "addString(http://B)",
-       "endField(Url, 1)",
-      "endGroup()",
-      "startGroup()",
-       "startField(Language, 0)",
-        "startGroup()",
-         "startField(Code, 0)",
-          "addString(en-gb)",
-         "endField(Code, 0)",
-         "startField(Country, 1)",
-          "addString(gb)",
-         "endField(Country, 1)",
-        "endGroup()",
-       "endField(Language, 0)",
-      "endGroup()",
-     "endField(Name, 2)",
-    "endMessage()"
-    };
->>>>>>> 78cff39a
     final Deque<String> expectations = new ArrayDeque<String>();
     for (String string : expectedEventsForR1) {
       expectations.add(string);
     }
-<<<<<<< HEAD
 
     RecordReader<Void> recordReader = columnIO.getRecordReader(columns, new ExpectationValidatingRecordConsumer(expectations));
-=======
-    RecordReader<Void> recordReader = columnIO.getRecordReader(columns, new RecordMaterializer<Void>() {
-
-      int count = 0;
-      private void validate(String got) {
-        assertEquals("event #"+count, expectations.pop(), got);
-        ++count;
-      }
-
-      @Override
-      public void startMessage() {
-        validate("startMessage()");
-      }
-
-      @Override
-      public void startGroup() {
-        validate("startGroup()");
-      }
-
-      @Override
-      public void startField(String field, int index) {
-        validate("startField("+field+", "+index+")");
-      }
-
-      @Override
-      public void endMessage() {
-        validate("endMessage()");
-      }
-
-      @Override
-      public void endGroup() {
-        validate("endGroup()");
-      }
-
-      @Override
-      public void endField(String field, int index) {
-        validate("endField("+field+", "+index+")");
-      }
-
-      @Override
-      public void addString(String value) {
-        validate("addString("+value+")");
-      }
-
-      @Override
-      public void addInteger(int value) {
-        validate("addInt("+value+")");
-      }
-
-      @Override
-      public void addLong(long value) {
-        validate("addLong("+value+")");
-      }
-
-      @Override
-      public void addBoolean(boolean value) {
-        validate("addBoolean("+value+")");
-      }
-
-      @Override
-      public void addBinary(byte[] value) {
-        validate("addBinary("+new BigInteger(value).toString(16)+")");
-      }
-
-      @Override
-      public void addFloat(float value) {
-        validate("addFloat("+value+")");
-      }
-
-      @Override
-      public void addDouble(double value) {
-        validate("addDouble("+value+")");
-      }
-
-      @Override
-      public Void getCurrentRecord() {
-        return null;
-      }
-    });
->>>>>>> 78cff39a
     recordReader.read();
 
   }
 
-<<<<<<< HEAD
-
-=======
->>>>>>> 78cff39a
   public void read(RecordReader<Group> recordReader, MessageType schema, List<Group> records) {
     records.add(recordReader.read());
   }
@@ -401,10 +241,6 @@
   @Test
   public void testGroupWriter() {
     List<Group> result = new ArrayList<Group>();
-<<<<<<< HEAD
-=======
-
->>>>>>> 78cff39a
     GroupRecordConsumer groupConsumer = new GroupRecordConsumer(new SimpleGroupFactory(schema));
     GroupWriter groupWriter = new GroupWriter(new RecordConsumerLoggingWrapper(groupConsumer), schema);
     groupWriter.write(r1);
